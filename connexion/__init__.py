import sys

import werkzeug.exceptions as exceptions  # NOQA

from .apis import AbstractAPI  # NOQA
from .apps import AbstractApp  # NOQA
from .decorators.produces import NoContent  # NOQA
from .exceptions import ProblemException  # NOQA
# add operation for backwards compatability
from .operations import compat
from .problem import problem  # NOQA
from .resolver import Resolution, Resolver, RestyResolver  # NOQA

full_name = '{}.operation'.format(__package__)
sys.modules[full_name] = sys.modules[compat.__name__]


def not_installed_error(exc):  # pragma: no cover
    import functools

    def _required_lib(exc, *args, **kwargs):
        raise exc

    return functools.partial(_required_lib, exc)


try:
    from .apis.flask_api import FlaskApi, context  # NOQA
    from .apps.flask_app import FlaskApp
    from flask import request  # NOQA
except ImportError as e:  # pragma: no cover
    _flask_not_installed_error = not_installed_error(e)
    FlaskApi = _flask_not_installed_error
    FlaskApp = _flask_not_installed_error

App = FlaskApp
Api = FlaskApi

try:
    from .apis.aiohttp_api import AioHttpApi
    from .apps.aiohttp_app import AioHttpApp
<<<<<<< HEAD
except ImportError:  # pragma: no cover
    _aiohttp_not_installed_error = not_installed_error()
=======
except ImportError as e:  # pragma: no cover
    _aiohttp_not_installed_error = not_installed_error(e)
>>>>>>> f6e8b8c9
    AioHttpApi = _aiohttp_not_installed_error
    AioHttpApp = _aiohttp_not_installed_error

# This version is replaced during release process.
__version__ = '2020.0.dev1'<|MERGE_RESOLUTION|>--- conflicted
+++ resolved
@@ -39,13 +39,8 @@
 try:
     from .apis.aiohttp_api import AioHttpApi
     from .apps.aiohttp_app import AioHttpApp
-<<<<<<< HEAD
-except ImportError:  # pragma: no cover
-    _aiohttp_not_installed_error = not_installed_error()
-=======
 except ImportError as e:  # pragma: no cover
     _aiohttp_not_installed_error = not_installed_error(e)
->>>>>>> f6e8b8c9
     AioHttpApi = _aiohttp_not_installed_error
     AioHttpApp = _aiohttp_not_installed_error
 
